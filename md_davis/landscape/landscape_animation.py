#! /usr/bin/env python
"""
Create an HDF file for collection analysis data

Usage:
  md_davis landscape animation [options] HDF_FILE
  md_davis landscape animation -h | --help

Options:
  -h, --help                    Show this screen.
  -o, --output <filename.html>  Name for the output HTML file containing
                                the plots [default: landscapes.html]
  -i, --index int               Index of the landscape to plot [default: 0]
  -t, --title <string>          Title for the figure [default: Energy Landscape]
  -b, --begin int               Starting index for the data to include
                                [default: 0]
  -e, --end int                 Last index for the data to include
  -s, --step int                Step size for the animation data [default: 1]
  --hide_surface                Hide the energy landscape surface
  --ortho                       Orthographic projection for 3D plots
  --width <int>                 Width of the plot
  --height <int>                Height of the plot
  --font_size <int>             Size of text and labels in the plot
  --dtick <dict>                Tick interval on each axes
  --hide_labels                 Hide the axes labels
  --static                      Make a static plot with the time points colored
"""

import docopt
import plotly
import numpy
import plotly.graph_objects as go

from .landscape import Landscape


def get_animation_data(landscape):
    output = []
    for i, row in enumerate(landscape.time_bins):
        for j, time in enumerate(row):
            for t in time:
                output.append( (t, landscape.xBins[i], landscape.yBins[j], landscape.zValues[i, j]) )
    return sorted(output)


def frame_args(duration):
    return {
        "frame": {"duration": duration},
        "mode": "immediate",
        "fromcurrent": True,
        "transition": {"duration": duration, "easing": "linear"},
    }


def landscape_trajectory(landscape, data,
                         filename='landscape.html',
                         xlabel='x', ylabel='y', zlabel='z',
                         width=None, height=None, hide_surface=False, marker_size=8,
                         title=None,
                         othrographic=False, font_size=None, dtick=None):
    """ Show the X and Y quiatity values from the trajectory on the landscape """
    x, y = numpy.meshgrid(landscape.xBins, landscape.yBins, indexing='ij')
    z = landscape.zValues
    time, x_val, y_val, z_val = data.T
    data = []
    if not hide_surface:
        trace = go.Surface(x=x, y=y, z=z,
            colorscale='Cividis',
            cmin=landscape.dims['z'][0],
            cmax=landscape.dims['z'][1],
            contours_z=dict(show=True, usecolormap=True, highlightcolor="limegreen", project_z=True)
        )
        data.append(trace)
    trace = go.Scatter3d(x=x_val,
                         name='Trajectory',
                         y=y_val,
                         z=z_val,
                         mode='markers',
                         marker=dict(color=time,
<<<<<<< HEAD
                            reversescale=True,
                            colorbar=dict(x=0.9, title='Time (in ps)'),
=======
                                     reversescale=True,
                                     colorbar=dict(x=0.9, title='Time'),
                                     size=marker_size,
>>>>>>> 359deffb
                         ),
    )
    data.append(trace)
    fig = go.Figure(data=data)
    for axis in ['x', 'y', 'z']:
        if axis in landscape.dims:
            fig['layout'][f'scene'][axis + 'axis'].update(range=landscape.dims[axis])
    fig.update_layout(
        title=title if title else landscape.label,
        showlegend=True,
        legend_orientation="h",
    )
    plotly.offline.plot(fig, filename=filename)


def landscape_animation(landscape, data,
                      filename='landscape.html',
                      xlabel='x', ylabel='y', zlabel='z',
                      title=None,
                      width=None, height=None,
                      othrographic=False, font_size=None, dtick=None):
    x, y = numpy.meshgrid(landscape.xBins, landscape.yBins, indexing='ij')
    z = landscape.zValues
    time, x_val, y_val, z_val = data.T
    fig = go.Figure(
        data=[
            go.Scatter3d(x=x_val,
                         y=y_val,
                         z=z_val,
            ),
            go.Surface(x=x, y=y, z=z,
              colorscale='Cividis',
              cmin=landscape.dims['z'][0],
              cmax=landscape.dims['z'][1],
              contours_z=dict(show=True, usecolormap=True, highlightcolor="limegreen", project_z=True)
            )
        ],
        frames=[go.Frame(data=[go.Scatter3d(x=[x],
                                      y=[y],
                                      z=[z],
                                      mode="markers",
                                      marker=dict(color="red", size=10))],
                        name=t,
                        )
        for t, x, y, z in data]
    )
    for axis in ['x', 'y', 'z']:
        if axis in landscape.dims:
            fig['layout'][f'scene'][axis + 'axis'].update(range=landscape.dims[axis])

    sliders = [{
        "active": 0,
        "yanchor": "top",
        "xanchor": "left",
        "currentvalue": {
            "font": {"size": 20},
            "prefix": "Time:",
            "visible": True,
            "xanchor": "right"
        },
        "transition": {"duration": 300, "easing": "cubic-in-out"},
        "pad": {"b": 10, "t": 50},
        "len": 0.9,
        "x": 0.1,
        "y": 0,
        "steps": [{"args": [[f.name], frame_args(50)],
                   "label": str(k),
                   "method": "animate",
                  }
        for k, f in enumerate(fig.frames)]
    }]
    fig.update_layout(
         title=title if title else landscape.label,
         updatemenus = [
            {
                "buttons": [
                    {
                        "args": [None, frame_args(50)],
                        "label": "&#9654;", # play symbol
                        "method": "animate",
                    },
                    {
                        "args": [[None], frame_args(0)],
                        "label": "&#9724;", # pause symbol
                        "method": "animate",
                    },
                ],
                "direction": "left",
                "pad": {"r": 10, "t": 70},
                "type": "buttons",
                "x": 0.1,
                "y": 0,
            }
         ],
         sliders=sliders
    )
    plotly.offline.plot(fig, filename=filename)


def main(argv=None):
    if argv:
        args = docopt.docopt(__doc__, argv=argv)
    else:
        args = docopt.docopt(__doc__)

    start = int(args['--begin'])
    stop = int(args['--end']) if args['--end'] is not None else None
    step = int(args['--step'])

    landscapes = Landscape.open(args['HDF_FILE'])
    landscape = landscapes[int(args['--index'])]
    data = get_animation_data(landscape)[start:stop:step]
    data = numpy.array(data)

    if args['--hide_labels']:
        xlabel, ylabel, zlabel = '', '', ''
    else:
        xlabel=' <br>RMSD (in  Å)'
        ylabel=' <br>Rg (in  Å)'
        zlabel='Energy (kJ mol<sup>-1</sup>)<br> '

    if args['--static']:
        landscape_trajectory(
            landscape=landscape,
            data=data,
            hide_surface=args['--hide_surface']
            title=args['--title'],
            filename=args['--output'],
            xlabel=xlabel,
            ylabel=ylabel,
            zlabel=zlabel,
            width=int(args['--width']) if args['--width'] else None,
            height=int(args['--height']) if args['--height'] else None,
            font_size=int(args['--font_size']) if args['--font_size'] else None,
            dtick=eval(args['--dtick']) if args['--dtick'] else None,
            othrographic=args['--ortho'],
        )
    else:
        landscape_animation(
            landscape=landscape,
            data=data,
            title=args['--title'],
            filename=args['--output'],
            xlabel=xlabel,
            ylabel=ylabel,
            zlabel=zlabel,
            width=int(args['--width']) if args['--width'] else None,
            height=int(args['--height']) if args['--height'] else None,
            font_size=int(args['--font_size']) if args['--font_size'] else None,
            dtick=eval(args['--dtick']) if args['--dtick'] else None,
            othrographic=args['--ortho'],
        )


if __name__ == "__main__":
    main()<|MERGE_RESOLUTION|>--- conflicted
+++ resolved
@@ -77,14 +77,9 @@
                          z=z_val,
                          mode='markers',
                          marker=dict(color=time,
-<<<<<<< HEAD
-                            reversescale=True,
-                            colorbar=dict(x=0.9, title='Time (in ps)'),
-=======
                                      reversescale=True,
                                      colorbar=dict(x=0.9, title='Time'),
                                      size=marker_size,
->>>>>>> 359deffb
                          ),
     )
     data.append(trace)
